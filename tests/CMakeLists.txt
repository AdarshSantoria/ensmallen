--- conflicted
+++ resolved
@@ -33,11 +33,8 @@
     snapshot_ensembles.cpp
     spalera_sgd_test.cpp
     svrg_test.cpp
-<<<<<<< HEAD
     swats_test.cpp
-=======
     wn_grad_test.cpp
->>>>>>> eb28b3d5
 )
 
 set(CMAKE_RUNTIME_OUTPUT_DIRECTORY ${CMAKE_BINARY_DIR})

--- conflicted
+++ resolved
@@ -77,11 +77,7 @@
     // Create the generalized Rosenbrock function.
     GeneralizedRosenbrockFunction f(i);
     QHUpdate update(0.9, 0.99);
-<<<<<<< HEAD
-    QHSGD s(0.001, 1, 2500000, 1e-15, true, update);
-=======
     QHSGD s(0.0005, 1, 2500000, 1e-15, true, update, NoDecay(), true, true);
->>>>>>> 63e4d460
 
     arma::mat coordinates = f.GetInitialPoint();
     double result = s.Optimize(f, coordinates);

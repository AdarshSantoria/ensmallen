### ensmallen ?.??.?: "???"
###### ????-??-??

<<<<<<< HEAD
* Added DemonSGD and DemonAdam optimizers
   ([#211](https://github.com/mlpack/ensmallen/pull/211)).
=======
### ensmallen 2.18.2: "Fairmount Bagel"
###### 2022-02-13
 * Update Catch2 to 2.13.8
  ([#336](https://github.com/mlpack/ensmallen/pull/336)).

 * Fix epoch timing output
  ([#337](https://github.com/mlpack/ensmallen/pull/337)).

### ensmallen 2.18.1: "Fairmount Bagel"
###### 2021-11-19
 * Accelerate SGD test time
   ([#330](https://github.com/mlpack/ensmallen/pull/300)).

 * Fix potential infinite loop in CMAES
   ([#331](https://github.com/mlpack/ensmallen/pull/331)).

 * Fix SCD partial gradient test
   ([#332](https://github.com/mlpack/ensmallen/pull/332)).

### ensmallen 2.18.0: "Fairmount Bagel"
###### 2021-10-20
 * Add gradient value clipping and gradient norm scaling callback
   ([#315](https://github.com/mlpack/ensmallen/pull/315)).

 * Remove superfluous CMake option to build the tests
   ([#313](https://github.com/mlpack/ensmallen/pull/313)).

 * Bump minimum Armadillo version to 9.800
   ([#318](https://github.com/mlpack/ensmallen/pull/318)).

 * Update Catch2 to 2.13.7
   ([#322](https://github.com/mlpack/ensmallen/pull/322)).

 * Remove redundant template argument for C++20 compatibility
   ([#324](https://github.com/mlpack/ensmallen/pull/324)).

 * Fix MOEAD test stability
   ([#327](https://github.com/mlpack/ensmallen/pull/327)).

### ensmallen 2.17.0: "Pachis Din Me Pesa Double"
###### 2021-07-06
 * CheckArbitraryFunctionTypeAPI extended for MOO support
   ([#283](https://github.com/mlpack/ensmallen/pull/283)).

 * Refactor NSGA2
   ([#263](https://github.com/mlpack/ensmallen/pull/263),
   [#304](https://github.com/mlpack/ensmallen/pull/304)).

 * Add Indicators for Multiobjective optimizers
   ([#285](https://github.com/mlpack/ensmallen/pull/285)).

 * Make Callback flexible for MultiObjective Optimizers
   ([#289](https://github.com/mlpack/ensmallen/pull/289)).

 * Add ZDT Test Suite
   ([#273](https://github.com/mlpack/ensmallen/pull/273)).

 * Add MOEA-D/DE Optimizer
   ([#269](https://github.com/mlpack/ensmallen/pull/269)).

 * Introduce Policy Methods for MOEA/D-DE
   ([#293](https://github.com/mlpack/ensmallen/pull/293)).

 * Add Das-Dennis weight initialization method
   ([#295](https://github.com/mlpack/ensmallen/pull/295)).

 * Add Dirichlet Weight Initialization
   ([#296](https://github.com/mlpack/ensmallen/pull/296)).

 * Improved installation and compilation instructions
   ([#300](https://github.com/mlpack/ensmallen/pull/300)).

 * Disable building the tests by default for faster installation
   ([#303](https://github.com/mlpack/ensmallen/pull/303)).

 * Modify matrix initialisation to take into account
   default element zeroing in Armadillo 10.5
   ([#305](https://github.com/mlpack/ensmallen/pull/305)).

### ensmallen 2.16.2: "Severely Dented Can Of Polyurethane"
###### 2021-03-24
 * Fix CNE test trials
   ([#267](https://github.com/mlpack/ensmallen/pull/267)).

 * Update Catch2 to 2.13.4
   ([#268](https://github.com/mlpack/ensmallen/pull/268)).

 * Fix typos in documentation
   ([#270](https://github.com/mlpack/ensmallen/pull/270),
    [#271](https://github.com/mlpack/ensmallen/pull/271)).

 * Add clarifying comments in problems/ implementations
   ([#276](https://github.com/mlpack/ensmallen/pull/276)).

### ensmallen 2.16.1: "Severely Dented Can Of Polyurethane"
###### 2021-03-02
 * Fix test compilation issue when `ENS_USE_OPENMP` is set
   ([#255](https://github.com/mlpack/ensmallen/pull/255)).

 * Fix CNE initial population generation to use normal distribution
   ([#258](https://github.com/mlpack/ensmallen/pull/258)).

 * Fix compilation warnings
   ([#259](https://github.com/mlpack/ensmallen/pull/259)).

 * Remove `AdamSchafferFunctionN2Test` test from Adam test suite to prevent
   spurious issue on some aarch64 ([#265](https://github.com/mlpack/ensmallen/pull/259)).

### ensmallen 2.16.0: "Severely Dented Can Of Polyurethane"
###### 2021-02-11
 * Expand README with example installation and add simple example program
   showing usage of the L-BFGS optimizer
   ([#248](https://github.com/mlpack/ensmallen/pull/248)).

 * Refactor tests to increase stability and reduce random errors
   ([#249](https://github.com/mlpack/ensmallen/pull/249)).
>>>>>>> a14b08f8

### ensmallen 2.15.1: "Why Can't I Manage To Grow Any Plants?"
###### 2020-11-05
 * Fix include order to ensure traits is loaded before reports
   ([#239](https://github.com/mlpack/ensmallen/pull/239)).

### ensmallen 2.15.0: "Why Can't I Manage To Grow Any Plants?"
###### 2020-11-01
 * Make a few tests more robust
   ([#228](https://github.com/mlpack/ensmallen/pull/228)).

 * Add release date to version information. ([#226](https://github.com/mlpack/ensmallen/pull/226))

 * Fix typo in release script
   ([#236](https://github.com/mlpack/ensmallen/pull/236)).

### ensmallen 2.14.2: "No Direction Home"
###### 2020-08-31
 * Fix implementation of fonesca fleming problem function f1 and f2
   type usage and negative signs. ([#223](https://github.com/mlpack/ensmallen/pull/223))

### ensmallen 2.14.1: "No Direction Home"
###### 2020-08-19
 * Fix release script (remove hardcoded information, trim leading whitespaces
   introduced by `wc -l` in MacOS)
    ([#216](https://github.com/mlpack/ensmallen/pull/216),
     [#220](https://github.com/mlpack/ensmallen/pull/220)).

 * Adjust tolerance for AugLagrangian convergence based on element type
   ([#217](https://github.com/mlpack/ensmallen/pull/217)).

### ensmallen 2.14.0: "No Direction Home"
###### 2020-08-10
 * Add NSGA2 optimizer for multi-objective functions
    ([#149](https://github.com/mlpack/ensmallen/pull/149)).

 * Update automatic website update release script
   ([#207](https://github.com/mlpack/ensmallen/pull/207)).

 * Clarify and fix documentation for constrained optimizers
   ([#201](https://github.com/mlpack/ensmallen/pull/201)).

 * Fix L-BFGS convergence when starting from a minimum
   ([#201](https://github.com/mlpack/ensmallen/pull/201)).

* Add optimizer summary report callback
   ([#213](https://github.com/mlpack/ensmallen/pull/213)).

### ensmallen 2.13.0: "Automatically Automated Automation"
###### 2020-07-15
 * Fix CMake package export
    ([#198](https://github.com/mlpack/ensmallen/pull/198)).

 * Allow early stop callback to accept a lambda function
   ([#165](https://github.com/mlpack/ensmallen/pull/165)).

### ensmallen 2.12.1: "Stir Crazy"
###### 2020-04-20
 * Fix total number of epochs and time estimation for ProgressBar callback
    ([#181](https://github.com/mlpack/ensmallen/pull/181)).

 * Handle SpSubview_col and SpSubview_row in Armadillo 9.870
    ([#194](https://github.com/mlpack/ensmallen/pull/194)).

 * Minor documentation fixes
    ([#197](https://github.com/mlpack/ensmallen/pull/197)).

### ensmallen 2.12.0: "Stir Crazy"
###### 2020-03-28
 * Correction in the formulation of sigma in CMA-ES
    ([#183](https://github.com/mlpack/ensmallen/pull/183)).

 * Remove deprecated methods from PrimalDualSolver implementation
    ([#185](https://github.com/mlpack/ensmallen/pull/185).

 * Update logo ([#186](https://github.com/mlpack/ensmallen/pull/186)).

### ensmallen 2.11.5: "The Poster Session Is Full"
###### 2020-03-11
  * Change "mathematical optimization" term to "numerical optimization" in the
    documentation ([#177](https://github.com/mlpack/ensmallen/pull/177)).

### ensmallen 2.11.4: "The Poster Session Is Full"
###### 2020-03-03
  * Require new HISTORY.md entry for each PR.
    ([#171](https://github.com/mlpack/ensmallen/pull/171),
     [#172](https://github.com/mlpack/ensmallen/pull/172),
     [#175](https://github.com/mlpack/ensmallen/pull/175)).

  * Update/fix example documentation
    ([#174](https://github.com/mlpack/ensmallen/pull/174)).

### ensmallen 2.11.3: "The Poster Session Is Full"
###### 2020-02-19
  * Prevent spurious compiler warnings
    ([#161](https://github.com/mlpack/ensmallen/pull/161)).

  * Fix minor memory leaks
    ([#167](https://github.com/mlpack/ensmallen/pull/167)).

  * Revamp CMake configuration
    ([#152](https://github.com/mlpack/ensmallen/pull/152)).

### ensmallen 2.11.2: "The Poster Session Is Full"
###### 2020-01-16
  * Allow callback instantiation for SGD based optimizer
    ([#138](https://github.com/mlpack/ensmallen/pull/155)).

  * Minor test stability fixes on i386
    ([#156](https://github.com/mlpack/ensmallen/pull/156)).

  * Fix Lookahead MaxIterations() check.
    ([#159](https://github.com/mlpack/ensmallen/pull/159)).

### ensmallen 2.11.1: "The Poster Session Is Full"
###### 2019-12-28
  * Fix Lookahead Synchronization period type
    ([#153](https://github.com/mlpack/ensmallen/pull/153)).

### ensmallen 2.11.0: "The Poster Session Is Full"
###### 2019-12-24
  * Add Lookahead
    ([#138](https://github.com/mlpack/ensmallen/pull/138)).

  * Add AdaBound and AMSBound
    ([#137](https://github.com/mlpack/ensmallen/pull/137)).

### ensmallen 2.10.5: "Fried Chicken"
###### 2019-12-13
  * SGD callback test 32-bit safety (big number)
    ([#143](https://github.com/mlpack/ensmallen/pull/143)).

  * Use "arbitrary" and "separable" terms in static function type checks
    ([#145](https://github.com/mlpack/ensmallen/pull/145)).

  * Remove 'using namespace std' from `problems/` files
    ([#147](https://github.com/mlpack/ensmallen/pull/147)).

### ensmallen 2.10.4: "Fried Chicken"
###### 2019-11-18
  * Add optional tests building.
    ([#141](https://github.com/mlpack/ensmallen/pull/141)).

  * Make code samples collapsible in the documentation.
    ([#140](https://github.com/mlpack/ensmallen/pull/140)).

### ensmallen 2.10.3: "Fried Chicken"
###### 2019-09-26
  * Fix ParallelSGD runtime bug.
    ([#135](https://github.com/mlpack/ensmallen/pull/135)).

  * Add additional L-BFGS convergence check
    ([#136](https://github.com/mlpack/ensmallen/pull/136)).

### ensmallen 2.10.2: "Fried Chicken"
###### 2019-09-11
  * Add release script to rel/ for maintainers
    ([#128](https://github.com/mlpack/ensmallen/pull/128)).

  * Fix Armadillo version check
    ([#133](https://github.com/mlpack/ensmallen/pull/133)).

### ensmallen 2.10.1: "Fried Chicken"
###### 2019-09-10
  * Documentation fix for callbacks
    ([#129](https://github.com/mlpack/ensmallen/pull/129).

  * Compatibility fixes for ensmallen 1.x
    ([#131](https://github.com/mlpack/ensmallen/pull/131)).

### ensmallen 2.10.0: "Fried Chicken"
###### 2019-09-07
  * All `Optimize()` functions now take any matrix type; so, e.g., `arma::fmat`
    or `arma::sp_mat` can be used for optimization.  See the documentation for
    more details ([#113](https://github.com/mlpack/ensmallen/pull/113),
    [#119](https://github.com/mlpack/ensmallen/pull/119)).

  * Introduce callback support.  Callbacks can be appended as the last arguments
    of an `Optimize()` call, and can perform custom behavior at different points
    during the optimization.  See the documentation for more details
    ([#119](https://github.com/mlpack/ensmallen/pull/119)).

  * Slight speedups for `FrankWolfe` optimizer
    ([#127](https://github.com/mlpack/ensmallen/pull/127)).

### ensmallen 1.16.2: "Loud Alarm Clock"
###### 2019-08-12
  * Fix PSO return type bug
    ([#126](https://github.com/mlpack/ensmallen/pull/126)).

### ensmallen 1.16.1: "Loud Alarm Clock"
###### 2019-08-11
  * Update HISTORY.md to use Markdown links to the PR and add release names.

  * Fix PSO return type bug
    ([#124](https://github.com/mlpack/ensmallen/pull/124)).

### ensmallen 1.16.0: "Loud Alarm Clock"
###### 2019-08-09
  * Add option to avoid computing exact objective at the end of the optimization
    ([#109](https://github.com/mlpack/ensmallen/pull/109)).

  * Fix handling of curvature for BigBatchSGD
    ([#118](https://github.com/mlpack/ensmallen/pull/118)).

  * Reduce runtime of tests
    ([#118](https://github.com/mlpack/ensmallen/pull/118)).

  * Introduce local-best particle swarm optimization, `LBestPSO`, for
    unconstrained optimization problems
    ([#86](https://github.com/mlpack/ensmallen/pull/86)).

### ensmallen 1.15.1: "Wrong Side Of The Road"
###### 2019-05-22
  * Fix `-Wreorder` in `qhadam` warning
    ([#115](https://github.com/mlpack/ensmallen/pull/115)).

  * Fix `-Wunused-private-field` warning in `spsa`
    ([#115](https://github.com/mlpack/ensmallen/pull/115)).

  * Add more warning output for gcc/clang
    ([#116](https://github.com/mlpack/ensmallen/pull/116)).

### ensmallen 1.15.0: "Wrong Side Of The Road"
###### 2019-05-14
  * Added QHAdam and QHSGD optimizers
    ([#81](https://github.com/mlpack/ensmallen/pull/81)).

### ensmallen 1.14.4: "Difficult Crimp"
###### 2019-05-12
  * Fixes for BigBatchSGD ([#91](https://github.com/mlpack/ensmallen/pull/91)).

### ensmallen 1.14.3: "Difficult Crimp"
###### 2019-05-06
  * Handle `eig_sym()` failures correctly
    ([#100](https://github.com/mlpack/ensmallen/pull/100)).

### ensmallen 1.14.2: "Difficult Crimp"
###### 2019-03-14
  * SPSA test tolerance fix
    ([#97](https://github.com/mlpack/ensmallen/pull/97)).

  * Minor documentation fixes (#95, #98).

  * Fix newlines at end of file
    ([#92](https://github.com/mlpack/ensmallen/pull/92)).

### ensmallen 1.14.1: "Difficult Crimp"
###### 2019-03-09
  * Fixes for SPSA ([#87](https://github.com/mlpack/ensmallen/pull/87)).

  * Optimized CNE and DE ([#90](https://github.com/mlpack/ensmallen/pull/90)).
    Changed initial population generation in CNE to be a normal distribution
    about the given starting point, which should accelerate convergence.

### ensmallen 1.14.0: "Difficult Crimp"
###### 2019-02-20
  * Add DE optimizer ([#77](https://github.com/mlpack/ensmallen/pull/77)).

  * Fix for Cholesky decomposition in CMAES
    ([#83](https://github.com/mlpack/ensmallen/pull/83)).

### ensmallen 1.13.2: "Coronavirus Invasion"
###### 2019-02-18
 * Minor documentation fixes ([#82](https://github.com/mlpack/ensmallen/pull/82)).

### ensmallen 1.13.1: "Coronavirus Invasion"
###### 2019-01-24
 * Fix -Wreorder warning ([#75](https://github.com/mlpack/ensmallen/pull/75)).

### ensmallen 1.13.0: "Coronavirus Invasion"
###### 2019-01-14
 * Enhance options for AugLagrangian optimizer
   ([#66](https://github.com/mlpack/ensmallen/pull/66)).

 * Add SPSA optimizer ([#69](https://github.com/mlpack/ensmallen/pull/69)).

### ensmallen 1.12.2: "New Year's Party"
###### 2019-01-05
 * Fix list of contributors.

### ensmallen 1.12.1: "New Year's Party"
###### 2019-01-03
 * Make sure all files end with newlines.

### ensmallen 1.12.0: "New Year's Party"
###### 2018-12-30
 * Add link to ensmallen PDF to README.md.

 * Minor documentation fixes.  Remove too-verbose documentation from source for
   each optimizer ([#61](https://github.com/mlpack/ensmallen/pull/61)).

 * Add FTML optimizer ([#48](https://github.com/mlpack/ensmallen/pull/48)).

 * Add SWATS optimizer ([#42](https://github.com/mlpack/ensmallen/pull/42)).

 * Add Padam optimizer ([#46](https://github.com/mlpack/ensmallen/pull/46)).

 * Add Eve optimizer ([#45](https://github.com/mlpack/ensmallen/pull/45)).

 * Add ResetPolicy() to SGD-like optimizers
   ([#60](https://github.com/mlpack/ensmallen/pull/60)).

### ensmallen 1.11.1: "Jet Lag"
###### 2018-11-29
 * Minor documentation fixes.

### ensmallen 1.11.0: "Jet Lag"
###### 2018-11-28
 * Add WNGrad optimizer.

 * Fix header name in documentation samples.

### ensmallen 1.10.1: "Corporate Catabolism"
###### 2018-11-16
 * Fixes for GridSearch optimizer.

 * Include documentation with release.

### ensmallen 1.10.0: "Corporate Catabolism"
###### 2018-10-20
 * Initial release.

 * Includes the ported optimization framework from mlpack
   (http://www.mlpack.org/).<|MERGE_RESOLUTION|>--- conflicted
+++ resolved
@@ -1,10 +1,8 @@
 ### ensmallen ?.??.?: "???"
 ###### ????-??-??
-
-<<<<<<< HEAD
 * Added DemonSGD and DemonAdam optimizers
    ([#211](https://github.com/mlpack/ensmallen/pull/211)).
-=======
+
 ### ensmallen 2.18.2: "Fairmount Bagel"
 ###### 2022-02-13
  * Update Catch2 to 2.13.8
@@ -121,7 +119,6 @@
 
  * Refactor tests to increase stability and reduce random errors
    ([#249](https://github.com/mlpack/ensmallen/pull/249)).
->>>>>>> a14b08f8
 
 ### ensmallen 2.15.1: "Why Can't I Manage To Grow Any Plants?"
 ###### 2020-11-05

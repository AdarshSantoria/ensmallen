### ensmallen ?.??.?: "???"
###### ????-??-??
<<<<<<< HEAD
 * Fix the current CMAES inconsistencies
   ([#351](https://github.com/mlpack/ensmallen/pull/351)).
=======
>>>>>>> 27246082
 * Fix CNE test tolerances
   ([#360](https://github.com/mlpack/ensmallen/pull/360)).

### ensmallen 2.19.1: "Eight Ball Deluxe"
###### 2023-01-30
 * Avoid deprecation warnings in Armadillo 11.2+
   ([#347](https://github.com/mlpack/ensmallen/pull/347)).

### ensmallen 2.19.0: "Eight Ball Deluxe"
###### 2022-04-06
 * Added DemonSGD and DemonAdam optimizers
   ([#211](https://github.com/mlpack/ensmallen/pull/211)).

 * Fix bug with Adam-like optimizers not resetting when `resetPolicy` is `true`.
   ([#340](https://github.com/mlpack/ensmallen/pull/340)).

 * Add Yogi optimizer
   ([#232](https://github.com/mlpack/ensmallen/pull/232)).

 * Add AdaBelief optimizer
   ([#233](https://github.com/mlpack/ensmallen/pull/233)).

 * Add AdaSqrt optimizer
   ([#234](https://github.com/mlpack/ensmallen/pull/234)).
   
 * Bump check for minimum supported version of Armadillo
   ([#342](https://github.com/mlpack/ensmallen/pull/342)).

### ensmallen 2.18.2: "Fairmount Bagel"
###### 2022-02-13
 * Update Catch2 to 2.13.8
  ([#336](https://github.com/mlpack/ensmallen/pull/336)).

 * Fix epoch timing output
  ([#337](https://github.com/mlpack/ensmallen/pull/337)).

### ensmallen 2.18.1: "Fairmount Bagel"
###### 2021-11-19
 * Accelerate SGD test time
   ([#330](https://github.com/mlpack/ensmallen/pull/300)).

 * Fix potential infinite loop in CMAES
   ([#331](https://github.com/mlpack/ensmallen/pull/331)).

 * Fix SCD partial gradient test
   ([#332](https://github.com/mlpack/ensmallen/pull/332)).

### ensmallen 2.18.0: "Fairmount Bagel"
###### 2021-10-20
 * Add gradient value clipping and gradient norm scaling callback
   ([#315](https://github.com/mlpack/ensmallen/pull/315)).

 * Remove superfluous CMake option to build the tests
   ([#313](https://github.com/mlpack/ensmallen/pull/313)).

 * Bump minimum Armadillo version to 9.800
   ([#318](https://github.com/mlpack/ensmallen/pull/318)).

 * Update Catch2 to 2.13.7
   ([#322](https://github.com/mlpack/ensmallen/pull/322)).

 * Remove redundant template argument for C++20 compatibility
   ([#324](https://github.com/mlpack/ensmallen/pull/324)).

 * Fix MOEAD test stability
   ([#327](https://github.com/mlpack/ensmallen/pull/327)).

### ensmallen 2.17.0: "Pachis Din Me Pesa Double"
###### 2021-07-06
 * CheckArbitraryFunctionTypeAPI extended for MOO support
   ([#283](https://github.com/mlpack/ensmallen/pull/283)).

 * Refactor NSGA2
   ([#263](https://github.com/mlpack/ensmallen/pull/263),
   [#304](https://github.com/mlpack/ensmallen/pull/304)).

 * Add Indicators for Multiobjective optimizers
   ([#285](https://github.com/mlpack/ensmallen/pull/285)).

 * Make Callback flexible for MultiObjective Optimizers
   ([#289](https://github.com/mlpack/ensmallen/pull/289)).

 * Add ZDT Test Suite
   ([#273](https://github.com/mlpack/ensmallen/pull/273)).

 * Add MOEA-D/DE Optimizer
   ([#269](https://github.com/mlpack/ensmallen/pull/269)).

 * Introduce Policy Methods for MOEA/D-DE
   ([#293](https://github.com/mlpack/ensmallen/pull/293)).

 * Add Das-Dennis weight initialization method
   ([#295](https://github.com/mlpack/ensmallen/pull/295)).

 * Add Dirichlet Weight Initialization
   ([#296](https://github.com/mlpack/ensmallen/pull/296)).

 * Improved installation and compilation instructions
   ([#300](https://github.com/mlpack/ensmallen/pull/300)).

 * Disable building the tests by default for faster installation
   ([#303](https://github.com/mlpack/ensmallen/pull/303)).

 * Modify matrix initialisation to take into account
   default element zeroing in Armadillo 10.5
   ([#305](https://github.com/mlpack/ensmallen/pull/305)).

### ensmallen 2.16.2: "Severely Dented Can Of Polyurethane"
###### 2021-03-24
 * Fix CNE test trials
   ([#267](https://github.com/mlpack/ensmallen/pull/267)).

 * Update Catch2 to 2.13.4
   ([#268](https://github.com/mlpack/ensmallen/pull/268)).

 * Fix typos in documentation
   ([#270](https://github.com/mlpack/ensmallen/pull/270),
    [#271](https://github.com/mlpack/ensmallen/pull/271)).

 * Add clarifying comments in problems/ implementations
   ([#276](https://github.com/mlpack/ensmallen/pull/276)).

### ensmallen 2.16.1: "Severely Dented Can Of Polyurethane"
###### 2021-03-02
 * Fix test compilation issue when `ENS_USE_OPENMP` is set
   ([#255](https://github.com/mlpack/ensmallen/pull/255)).

 * Fix CNE initial population generation to use normal distribution
   ([#258](https://github.com/mlpack/ensmallen/pull/258)).

 * Fix compilation warnings
   ([#259](https://github.com/mlpack/ensmallen/pull/259)).

 * Remove `AdamSchafferFunctionN2Test` test from Adam test suite to prevent
   spurious issue on some aarch64 ([#265](https://github.com/mlpack/ensmallen/pull/259)).

### ensmallen 2.16.0: "Severely Dented Can Of Polyurethane"
###### 2021-02-11
 * Expand README with example installation and add simple example program
   showing usage of the L-BFGS optimizer
   ([#248](https://github.com/mlpack/ensmallen/pull/248)).

 * Refactor tests to increase stability and reduce random errors
   ([#249](https://github.com/mlpack/ensmallen/pull/249)).

### ensmallen 2.15.1: "Why Can't I Manage To Grow Any Plants?"
###### 2020-11-05
 * Fix include order to ensure traits is loaded before reports
   ([#239](https://github.com/mlpack/ensmallen/pull/239)).

### ensmallen 2.15.0: "Why Can't I Manage To Grow Any Plants?"
###### 2020-11-01
 * Make a few tests more robust
   ([#228](https://github.com/mlpack/ensmallen/pull/228)).

 * Add release date to version information. ([#226](https://github.com/mlpack/ensmallen/pull/226))

 * Fix typo in release script
   ([#236](https://github.com/mlpack/ensmallen/pull/236)).

### ensmallen 2.14.2: "No Direction Home"
###### 2020-08-31
 * Fix implementation of fonesca fleming problem function f1 and f2
   type usage and negative signs. ([#223](https://github.com/mlpack/ensmallen/pull/223))

### ensmallen 2.14.1: "No Direction Home"
###### 2020-08-19
 * Fix release script (remove hardcoded information, trim leading whitespaces
   introduced by `wc -l` in MacOS)
    ([#216](https://github.com/mlpack/ensmallen/pull/216),
     [#220](https://github.com/mlpack/ensmallen/pull/220)).

 * Adjust tolerance for AugLagrangian convergence based on element type
   ([#217](https://github.com/mlpack/ensmallen/pull/217)).

### ensmallen 2.14.0: "No Direction Home"
###### 2020-08-10
 * Add NSGA2 optimizer for multi-objective functions
    ([#149](https://github.com/mlpack/ensmallen/pull/149)).

 * Update automatic website update release script
   ([#207](https://github.com/mlpack/ensmallen/pull/207)).

 * Clarify and fix documentation for constrained optimizers
   ([#201](https://github.com/mlpack/ensmallen/pull/201)).

 * Fix L-BFGS convergence when starting from a minimum
   ([#201](https://github.com/mlpack/ensmallen/pull/201)).

* Add optimizer summary report callback
   ([#213](https://github.com/mlpack/ensmallen/pull/213)).

### ensmallen 2.13.0: "Automatically Automated Automation"
###### 2020-07-15
 * Fix CMake package export
    ([#198](https://github.com/mlpack/ensmallen/pull/198)).

 * Allow early stop callback to accept a lambda function
   ([#165](https://github.com/mlpack/ensmallen/pull/165)).

### ensmallen 2.12.1: "Stir Crazy"
###### 2020-04-20
 * Fix total number of epochs and time estimation for ProgressBar callback
    ([#181](https://github.com/mlpack/ensmallen/pull/181)).

 * Handle SpSubview_col and SpSubview_row in Armadillo 9.870
    ([#194](https://github.com/mlpack/ensmallen/pull/194)).

 * Minor documentation fixes
    ([#197](https://github.com/mlpack/ensmallen/pull/197)).

### ensmallen 2.12.0: "Stir Crazy"
###### 2020-03-28
 * Correction in the formulation of sigma in CMA-ES
    ([#183](https://github.com/mlpack/ensmallen/pull/183)).

 * Remove deprecated methods from PrimalDualSolver implementation
    ([#185](https://github.com/mlpack/ensmallen/pull/185).

 * Update logo ([#186](https://github.com/mlpack/ensmallen/pull/186)).

### ensmallen 2.11.5: "The Poster Session Is Full"
###### 2020-03-11
  * Change "mathematical optimization" term to "numerical optimization" in the
    documentation ([#177](https://github.com/mlpack/ensmallen/pull/177)).

### ensmallen 2.11.4: "The Poster Session Is Full"
###### 2020-03-03
  * Require new HISTORY.md entry for each PR.
    ([#171](https://github.com/mlpack/ensmallen/pull/171),
     [#172](https://github.com/mlpack/ensmallen/pull/172),
     [#175](https://github.com/mlpack/ensmallen/pull/175)).

  * Update/fix example documentation
    ([#174](https://github.com/mlpack/ensmallen/pull/174)).

### ensmallen 2.11.3: "The Poster Session Is Full"
###### 2020-02-19
  * Prevent spurious compiler warnings
    ([#161](https://github.com/mlpack/ensmallen/pull/161)).

  * Fix minor memory leaks
    ([#167](https://github.com/mlpack/ensmallen/pull/167)).

  * Revamp CMake configuration
    ([#152](https://github.com/mlpack/ensmallen/pull/152)).

### ensmallen 2.11.2: "The Poster Session Is Full"
###### 2020-01-16
  * Allow callback instantiation for SGD based optimizer
    ([#138](https://github.com/mlpack/ensmallen/pull/155)).

  * Minor test stability fixes on i386
    ([#156](https://github.com/mlpack/ensmallen/pull/156)).

  * Fix Lookahead MaxIterations() check.
    ([#159](https://github.com/mlpack/ensmallen/pull/159)).

### ensmallen 2.11.1: "The Poster Session Is Full"
###### 2019-12-28
  * Fix Lookahead Synchronization period type
    ([#153](https://github.com/mlpack/ensmallen/pull/153)).

### ensmallen 2.11.0: "The Poster Session Is Full"
###### 2019-12-24
  * Add Lookahead
    ([#138](https://github.com/mlpack/ensmallen/pull/138)).

  * Add AdaBound and AMSBound
    ([#137](https://github.com/mlpack/ensmallen/pull/137)).

### ensmallen 2.10.5: "Fried Chicken"
###### 2019-12-13
  * SGD callback test 32-bit safety (big number)
    ([#143](https://github.com/mlpack/ensmallen/pull/143)).

  * Use "arbitrary" and "separable" terms in static function type checks
    ([#145](https://github.com/mlpack/ensmallen/pull/145)).

  * Remove 'using namespace std' from `problems/` files
    ([#147](https://github.com/mlpack/ensmallen/pull/147)).

### ensmallen 2.10.4: "Fried Chicken"
###### 2019-11-18
  * Add optional tests building.
    ([#141](https://github.com/mlpack/ensmallen/pull/141)).

  * Make code samples collapsible in the documentation.
    ([#140](https://github.com/mlpack/ensmallen/pull/140)).

### ensmallen 2.10.3: "Fried Chicken"
###### 2019-09-26
  * Fix ParallelSGD runtime bug.
    ([#135](https://github.com/mlpack/ensmallen/pull/135)).

  * Add additional L-BFGS convergence check
    ([#136](https://github.com/mlpack/ensmallen/pull/136)).

### ensmallen 2.10.2: "Fried Chicken"
###### 2019-09-11
  * Add release script to rel/ for maintainers
    ([#128](https://github.com/mlpack/ensmallen/pull/128)).

  * Fix Armadillo version check
    ([#133](https://github.com/mlpack/ensmallen/pull/133)).

### ensmallen 2.10.1: "Fried Chicken"
###### 2019-09-10
  * Documentation fix for callbacks
    ([#129](https://github.com/mlpack/ensmallen/pull/129).

  * Compatibility fixes for ensmallen 1.x
    ([#131](https://github.com/mlpack/ensmallen/pull/131)).

### ensmallen 2.10.0: "Fried Chicken"
###### 2019-09-07
  * All `Optimize()` functions now take any matrix type; so, e.g., `arma::fmat`
    or `arma::sp_mat` can be used for optimization.  See the documentation for
    more details ([#113](https://github.com/mlpack/ensmallen/pull/113),
    [#119](https://github.com/mlpack/ensmallen/pull/119)).

  * Introduce callback support.  Callbacks can be appended as the last arguments
    of an `Optimize()` call, and can perform custom behavior at different points
    during the optimization.  See the documentation for more details
    ([#119](https://github.com/mlpack/ensmallen/pull/119)).

  * Slight speedups for `FrankWolfe` optimizer
    ([#127](https://github.com/mlpack/ensmallen/pull/127)).

### ensmallen 1.16.2: "Loud Alarm Clock"
###### 2019-08-12
  * Fix PSO return type bug
    ([#126](https://github.com/mlpack/ensmallen/pull/126)).

### ensmallen 1.16.1: "Loud Alarm Clock"
###### 2019-08-11
  * Update HISTORY.md to use Markdown links to the PR and add release names.

  * Fix PSO return type bug
    ([#124](https://github.com/mlpack/ensmallen/pull/124)).

### ensmallen 1.16.0: "Loud Alarm Clock"
###### 2019-08-09
  * Add option to avoid computing exact objective at the end of the optimization
    ([#109](https://github.com/mlpack/ensmallen/pull/109)).

  * Fix handling of curvature for BigBatchSGD
    ([#118](https://github.com/mlpack/ensmallen/pull/118)).

  * Reduce runtime of tests
    ([#118](https://github.com/mlpack/ensmallen/pull/118)).

  * Introduce local-best particle swarm optimization, `LBestPSO`, for
    unconstrained optimization problems
    ([#86](https://github.com/mlpack/ensmallen/pull/86)).

### ensmallen 1.15.1: "Wrong Side Of The Road"
###### 2019-05-22
  * Fix `-Wreorder` in `qhadam` warning
    ([#115](https://github.com/mlpack/ensmallen/pull/115)).

  * Fix `-Wunused-private-field` warning in `spsa`
    ([#115](https://github.com/mlpack/ensmallen/pull/115)).

  * Add more warning output for gcc/clang
    ([#116](https://github.com/mlpack/ensmallen/pull/116)).

### ensmallen 1.15.0: "Wrong Side Of The Road"
###### 2019-05-14
  * Added QHAdam and QHSGD optimizers
    ([#81](https://github.com/mlpack/ensmallen/pull/81)).

### ensmallen 1.14.4: "Difficult Crimp"
###### 2019-05-12
  * Fixes for BigBatchSGD ([#91](https://github.com/mlpack/ensmallen/pull/91)).

### ensmallen 1.14.3: "Difficult Crimp"
###### 2019-05-06
  * Handle `eig_sym()` failures correctly
    ([#100](https://github.com/mlpack/ensmallen/pull/100)).

### ensmallen 1.14.2: "Difficult Crimp"
###### 2019-03-14
  * SPSA test tolerance fix
    ([#97](https://github.com/mlpack/ensmallen/pull/97)).

  * Minor documentation fixes (#95, #98).

  * Fix newlines at end of file
    ([#92](https://github.com/mlpack/ensmallen/pull/92)).

### ensmallen 1.14.1: "Difficult Crimp"
###### 2019-03-09
  * Fixes for SPSA ([#87](https://github.com/mlpack/ensmallen/pull/87)).

  * Optimized CNE and DE ([#90](https://github.com/mlpack/ensmallen/pull/90)).
    Changed initial population generation in CNE to be a normal distribution
    about the given starting point, which should accelerate convergence.

### ensmallen 1.14.0: "Difficult Crimp"
###### 2019-02-20
  * Add DE optimizer ([#77](https://github.com/mlpack/ensmallen/pull/77)).

  * Fix for Cholesky decomposition in CMAES
    ([#83](https://github.com/mlpack/ensmallen/pull/83)).

### ensmallen 1.13.2: "Coronavirus Invasion"
###### 2019-02-18
 * Minor documentation fixes ([#82](https://github.com/mlpack/ensmallen/pull/82)).

### ensmallen 1.13.1: "Coronavirus Invasion"
###### 2019-01-24
 * Fix -Wreorder warning ([#75](https://github.com/mlpack/ensmallen/pull/75)).

### ensmallen 1.13.0: "Coronavirus Invasion"
###### 2019-01-14
 * Enhance options for AugLagrangian optimizer
   ([#66](https://github.com/mlpack/ensmallen/pull/66)).

 * Add SPSA optimizer ([#69](https://github.com/mlpack/ensmallen/pull/69)).

### ensmallen 1.12.2: "New Year's Party"
###### 2019-01-05
 * Fix list of contributors.

### ensmallen 1.12.1: "New Year's Party"
###### 2019-01-03
 * Make sure all files end with newlines.

### ensmallen 1.12.0: "New Year's Party"
###### 2018-12-30
 * Add link to ensmallen PDF to README.md.

 * Minor documentation fixes.  Remove too-verbose documentation from source for
   each optimizer ([#61](https://github.com/mlpack/ensmallen/pull/61)).

 * Add FTML optimizer ([#48](https://github.com/mlpack/ensmallen/pull/48)).

 * Add SWATS optimizer ([#42](https://github.com/mlpack/ensmallen/pull/42)).

 * Add Padam optimizer ([#46](https://github.com/mlpack/ensmallen/pull/46)).

 * Add Eve optimizer ([#45](https://github.com/mlpack/ensmallen/pull/45)).

 * Add ResetPolicy() to SGD-like optimizers
   ([#60](https://github.com/mlpack/ensmallen/pull/60)).

### ensmallen 1.11.1: "Jet Lag"
###### 2018-11-29
 * Minor documentation fixes.

### ensmallen 1.11.0: "Jet Lag"
###### 2018-11-28
 * Add WNGrad optimizer.

 * Fix header name in documentation samples.

### ensmallen 1.10.1: "Corporate Catabolism"
###### 2018-11-16
 * Fixes for GridSearch optimizer.

 * Include documentation with release.

### ensmallen 1.10.0: "Corporate Catabolism"
###### 2018-10-20
 * Initial release.

 * Includes the ported optimization framework from mlpack
   (http://www.mlpack.org/).<|MERGE_RESOLUTION|>--- conflicted
+++ resolved
@@ -1,10 +1,8 @@
 ### ensmallen ?.??.?: "???"
 ###### ????-??-??
-<<<<<<< HEAD
  * Fix the current CMAES inconsistencies
    ([#351](https://github.com/mlpack/ensmallen/pull/351)).
-=======
->>>>>>> 27246082
+
  * Fix CNE test tolerances
    ([#360](https://github.com/mlpack/ensmallen/pull/360)).
 

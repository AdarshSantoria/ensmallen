set(DIRS
  ada_delta
  ada_grad
  adam
  aug_lagrangian
  cmaes
  cne
  fw
  gradient_descent
  grid_search
<<<<<<< HEAD
  katyusha
=======
  iqn
>>>>>>> 518cb5a9
  lbfgs
  line_search
  proximal
  parallel_sgd
  rmsprop
  sa
<<<<<<< HEAD
  sarah
=======
  scd
>>>>>>> 518cb5a9
  sdp
  sgd
  sgdr
  smorms3
<<<<<<< HEAD
  svrg
=======
  spalera_sgd
>>>>>>> 518cb5a9
)

foreach(dir ${DIRS})
  add_subdirectory(${dir})
endforeach()

set(MLPACK_SRCS ${MLPACK_SRCS} PARENT_SCOPE)<|MERGE_RESOLUTION|>--- conflicted
+++ resolved
@@ -8,31 +8,22 @@
   fw
   gradient_descent
   grid_search
-<<<<<<< HEAD
   katyusha
-=======
   iqn
->>>>>>> 518cb5a9
   lbfgs
   line_search
   proximal
   parallel_sgd
   rmsprop
   sa
-<<<<<<< HEAD
   sarah
-=======
   scd
->>>>>>> 518cb5a9
   sdp
   sgd
   sgdr
   smorms3
-<<<<<<< HEAD
   svrg
-=======
   spalera_sgd
->>>>>>> 518cb5a9
 )
 
 foreach(dir ${DIRS})
